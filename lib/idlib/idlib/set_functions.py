--- conflicted
+++ resolved
@@ -3,12 +3,8 @@
 import csv
 import copy
 from itertools import combinations
-<<<<<<< HEAD
-from tqdm import tqdm, trange  # Progress bar
-=======
 
 from tqdm import tqdm  # Progress bar
->>>>>>> 54e4e06c
 
 from idlib import Concept
 
@@ -154,7 +150,7 @@
             self.connections = self.find_connections()
         else:
             self.connections = connections
-        #print(f"Number of connections: {len(self.connections)}")
+        print(f"Number of connections: {len(self.connections)}")
         if run_union is True:
             self.union_find()
             self.result = [self.concepts_map[i]
@@ -169,7 +165,7 @@
                         for i in elem]))
 
 
-    def find_connections(self, parallel=False):
+    def find_connections(self):
         """
         Finds all pairs of concepts that share one or more atom
         terms. Returns connections as a generator over int tuples.
@@ -177,7 +173,6 @@
         :returns: A generator over connections [i, j]
         :rtype: Generator
         """
-<<<<<<< HEAD
 
         def _cache_atoms(indices):
             # Cache the atoms of each concept to speed things up.
@@ -193,37 +188,8 @@
             if ci.concept_type != cj.concept_type:
                 return False
             ci_terms = _atom_cache[i]
-            cj_terms = _atom_cache[j]
-            overlap = ci_terms.intersection(cj_terms)
-            return bool(overlap)
-
-        idxs = list(range(len(self.concepts_map)))
-        _atom_cache = _cache_atoms(idxs)
-
-        combos = combinations(idxs, 2)
-        # This is a quick approximation as the factorials get large.
-        n_combos = (idxs[-1]**2 // 2) - idxs[-1]
-        n_connections = 0
-        for (count, (i, j)) in enumerate(combos):
-            if count % 1000000 == 0:
-                print(f"{count}/{n_combos} : # cnxs {n_connections}")
-            if _connected(i, j):
-                n_connections += 1
+        return connections
                 yield (i, j)
-=======
-        combos = combinations(range(len(self.concepts_map)), 2)
-        if parallel is True:
-            import numpy as np
-            from pathos.multiprocessing import ProcessingPool
-            combos = np.array(combos)
-            pool = ProcessingPool()
-            connected = pool.map(self._connected, combos[:, 0], combos[:, 1])
-            connections = combos[connected, :]
-        else:
-            connections = [(i, j) for (i, j) in combos
-                           if self._connected(i, j)]
-        return connections
->>>>>>> 54e4e06c
 
     def _merge(self, concept_i, concept_j):
         """
